/**
 * Panel Stop Calculator
 *
 * Calculates positions for panel stops that prevent panels from collapsing
 * inward during the packing process. Panel stops are 3/8" thick plywood strips
 * positioned strategically on panel edges.
 *
 * Placement:
 * - 2 stops on front cleated panel side edges (left and right)
 * - 1 stop on top panel front edge
 * - All stops positioned 0.625" from panel edge (near touching front panel)
 * - Length: half the smallest cleated panel edge dimension, centered
 */

import { NXBox, Point3D, CrateConfig } from './nx-generator'
import { PANEL_STOP_STANDARDS, GEOMETRY_STANDARDS, LUMBER_DIMENSIONS, SKID_STANDARDS } from './crate-constants'

export interface PanelStopLayout {
  /** Panel stops for front panel (left and right edges) */
  frontPanelStops: NXBox[]
  /** Panel stop for top panel (front edge) */
  topPanelStop: NXBox
  /** Calculated stop length */
  stopLength: number
}

export class PanelStopCalculator {
  constructor(private config: CrateConfig) {}

  /**
   * Get skid dimensions based on product weight
   */
  private getSkidDimensions() {
    const weight = this.config.product.weight
    const allow3x4 = this.config.materials.allow3x4Lumber || false

    if (weight <= 500 && allow3x4) {
      return { height: LUMBER_DIMENSIONS['3x4'].height, width: LUMBER_DIMENSIONS['3x4'].width }
    } else if (weight <= SKID_STANDARDS.LIGHTWEIGHT_WEIGHT_THRESHOLD) {
      return { height: LUMBER_DIMENSIONS['4x4'].height, width: LUMBER_DIMENSIONS['4x4'].width }
    } else if (weight <= 20000) {
      return { height: LUMBER_DIMENSIONS['4x6'].height, width: LUMBER_DIMENSIONS['4x6'].width }
    } else if (weight <= 35000) {
      return { height: LUMBER_DIMENSIONS['6x6'].height, width: LUMBER_DIMENSIONS['6x6'].width }
    } else {
      return { height: LUMBER_DIMENSIONS['8x8'].height, width: LUMBER_DIMENSIONS['8x8'].width }
    }
  }

  /**
   * Get floorboard dimensions based on product weight
   */
  private getFloorboardDimensions() {
    const weight = this.config.product.weight
    const availableLumber = this.config.materials.availableLumber || ['2x6', '2x8', '2x10', '2x12']

    const lumberOptions = [
      { nominal: '2x6' as const, width: 5.5, thickness: 1.5, maxWeight: 2000 },
      { nominal: '2x8' as const, width: 7.25, thickness: 1.5, maxWeight: 4000 },
      { nominal: '2x10' as const, width: 9.25, thickness: 1.5, maxWeight: 8000 },
      { nominal: '2x12' as const, width: 11.25, thickness: 1.5, maxWeight: Infinity }
    ]

    for (const option of lumberOptions) {
      if (availableLumber.includes(option.nominal) && weight <= option.maxWeight) {
        return { width: option.width, thickness: option.thickness }
      }
    }

    return { width: 11.25, thickness: 1.5 }
  }

  /**
   * Calculate panel stop layout for the entire crate
   */
  calculatePanelStops(): PanelStopLayout {
    const stopLength = this.calculateStopLength()

    const frontPanelStops = this.calculateFrontPanelStops(stopLength)
    const topPanelStop = this.calculateTopPanelStop(stopLength)

    return {
      frontPanelStops,
      topPanelStop,
      stopLength,
    }
  }

  /**
   * Calculate the length of panel stops: half the smallest cleated panel edge
   */
  private calculateStopLength(): number {
    const { product, clearances } = this.config

    // Calculate panel dimensions
    const frontPanelWidth = product.width + 2 * clearances.side
    const frontPanelHeight = product.height + clearances.top
    const sidePanelLength = product.length + 2 * clearances.end
    const sidePanelHeight = product.height + clearances.top
    const topPanelWidth = product.width + 2 * clearances.side
    const topPanelLength = product.length + 2 * clearances.end

    // Find smallest edge among cleated panels
    const edges = [
      frontPanelWidth,
      frontPanelHeight,
      sidePanelLength,
      sidePanelHeight,
      topPanelWidth,
      topPanelLength,
    ]

    const smallestEdge = Math.min(...edges)

    // Panel stop length is half the smallest edge, centered
    return smallestEdge * PANEL_STOP_STANDARDS.POSITIONING.lengthFactor
  }

  /**
   * Calculate panel stops for front panel (2 stops on left and right edges)
   * These stops face inward to prevent the panel from collapsing
   */
  private calculateFrontPanelStops(stopLength: number): NXBox[] {
    const { product, clearances, materials } = this.config
    const { thickness, width } = PANEL_STOP_STANDARDS.MATERIAL
    const { edgeInset } = PANEL_STOP_STANDARDS.POSITIONING

    // Front panel dimensions
    const panelHeight = product.height + clearances.top
    const panelThickness = materials.panelThickness
    const plywoodThickness = materials.plywoodThickness

    // Internal space dimensions (where side panels meet front panel)
    const internalWidth = product.width + 2 * clearances.side

    // Front panel surfaces:
    // - Outer surface (facing outward): panelThickness - plywoodThickness
    // - Inner surface (facing product): panelThickness
    const frontPanelInnerY = panelThickness

<<<<<<< HEAD
    // Front panel base Z position: sits on top of skids (nx-generator.ts line 805)
    // NOT at ground clearance - that's only for side panels
    const skidDims = this.getSkidDimensions()
    const frontPanelBaseZ = skidDims.height

    // Stops are positioned with clearance from the front panel inner surface
    const stopYPosition = frontPanelOuterY + edgeInset  // 0.625" clearance from panel

    const stops: NXBox[] = []

    // LEFT EDGE STOP - positioned just inside left internal boundary (to avoid side panel interference)
    // Centered vertically along the panel height
    const leftStopCenterZ = frontPanelBaseZ + panelHeight / 2
    const leftStopCenterX = -internalWidth / 2 + width / 2  // Moved inward by half stop width
=======
    // Calculate actual panel bottom position (skid + floorboard)
    const skidDims = this.getSkidDimensions()
    const floorboardDims = this.getFloorboardDimensions()
    const panelBottomZ = skidDims.height + floorboardDims.thickness

    // Stops are positioned flush against the front panel inner surface (facing product)
    const stopYPosition = frontPanelInnerY  // Flush against panel inner surface, no gap

    const stops: NXBox[] = []

    // LEFT EDGE STOP - positioned with clearance from side panel to avoid interference (#95)
    // Centered vertically along the front panel height
    const leftStopCenterZ = panelBottomZ + panelHeight / 2
    const leftStopCenterX = -internalWidth / 2 + width / 2 + edgeInset  // Moved inward by stop width/2 + clearance
>>>>>>> 107c7c22

    stops.push({
      name: PANEL_STOP_STANDARDS.PART_NUMBERS.frontLeft,
      type: 'plywood',
      panelName: 'FRONT_PANEL',
      point1: {
        x: leftStopCenterX - width / 2,  // 2" wide stop centered at boundary
        y: stopYPosition,
        z: leftStopCenterZ - stopLength / 2,
      },
      point2: {
        x: leftStopCenterX + width / 2,
        y: stopYPosition + thickness,
        z: leftStopCenterZ + stopLength / 2,
      },
      color: '#DEB887', // Light plywood color
    })

<<<<<<< HEAD
    // RIGHT EDGE STOP - positioned just inside right internal boundary (to avoid side panel interference)
    const rightStopCenterZ = frontPanelBaseZ + panelHeight / 2
    const rightStopCenterX = internalWidth / 2 - width / 2  // Moved inward by half stop width
=======
    // RIGHT EDGE STOP - positioned with clearance from side panel to avoid interference (#95)
    const rightStopCenterZ = panelBottomZ + panelHeight / 2
    const rightStopCenterX = internalWidth / 2 - width / 2 - edgeInset  // Moved inward by stop width/2 + clearance
>>>>>>> 107c7c22

    stops.push({
      name: PANEL_STOP_STANDARDS.PART_NUMBERS.frontRight,
      type: 'plywood',
      panelName: 'FRONT_PANEL',
      point1: {
        x: rightStopCenterX - width / 2,  // 2" wide stop centered at boundary
        y: stopYPosition,
        z: rightStopCenterZ - stopLength / 2,
      },
      point2: {
        x: rightStopCenterX + width / 2,
        y: stopYPosition + thickness,
        z: rightStopCenterZ + stopLength / 2,
      },
      color: '#DEB887',
    })

    return stops
  }

  /**
   * Calculate panel stop for top panel (1 stop on front edge)
   * This stop faces downward to prevent the top from collapsing
   */
  private calculateTopPanelStop(stopLength: number): NXBox {
    const { product, clearances, materials } = this.config
    const { thickness, width } = PANEL_STOP_STANDARDS.MATERIAL
    const { edgeInset } = PANEL_STOP_STANDARDS.POSITIONING

    // Top panel dimensions
    const panelWidth = product.width + 2 * clearances.side
    const panelThickness = materials.panelThickness
    const plywoodThickness = materials.plywoodThickness

    // Calculate base height (skid + floorboard)
    const skidDims = this.getSkidDimensions()
    const floorboardDims = this.getFloorboardDimensions()
    const baseZ = skidDims.height + floorboardDims.thickness

    // Top panel is at Z = baseZ + product.height + clearances.top
    const topPanelZ = baseZ + product.height + clearances.top

    // Stop is positioned flush against the bottom surface of the top panel (#94: remove gap)
    const stopZPosition = topPanelZ  // Flush against top panel bottom surface, no gap

    // Centered horizontally along the panel width
    const stopCenterX = 0  // Centered on X-axis

    // Position stop behind front panel with proper offset (#96: add 0.0625" clearance)
    // Front panel inner surface is at Y = panelThickness
    // Stop positioned at edgeInset (1.0625") from front edge
    const frontPanelInnerY = panelThickness
    const stopYPosition = frontPanelInnerY + edgeInset  // 1.0625" from front panel inner surface

    return {
      name: PANEL_STOP_STANDARDS.PART_NUMBERS.topFront,
      type: 'plywood',
      panelName: 'TOP_PANEL',
      point1: {
        x: stopCenterX - stopLength / 2,
        y: stopYPosition,  // Front edge at edgeInset from panel
        z: stopZPosition - thickness,  // Extends downward by thickness
      },
      point2: {
        x: stopCenterX + stopLength / 2,
        y: stopYPosition + width,  // Back edge extends inward by width (2")
        z: stopZPosition,  // Top surface flush with panel bottom
      },
      color: '#DEB887',
    }
  }

  /**
   * Get all panel stops as a flat array
   */
  getAllPanelStops(): NXBox[] {
    const layout = this.calculatePanelStops()
    return [...layout.frontPanelStops, layout.topPanelStop]
  }
}<|MERGE_RESOLUTION|>--- conflicted
+++ resolved
@@ -138,22 +138,6 @@
     // - Inner surface (facing product): panelThickness
     const frontPanelInnerY = panelThickness
 
-<<<<<<< HEAD
-    // Front panel base Z position: sits on top of skids (nx-generator.ts line 805)
-    // NOT at ground clearance - that's only for side panels
-    const skidDims = this.getSkidDimensions()
-    const frontPanelBaseZ = skidDims.height
-
-    // Stops are positioned with clearance from the front panel inner surface
-    const stopYPosition = frontPanelOuterY + edgeInset  // 0.625" clearance from panel
-
-    const stops: NXBox[] = []
-
-    // LEFT EDGE STOP - positioned just inside left internal boundary (to avoid side panel interference)
-    // Centered vertically along the panel height
-    const leftStopCenterZ = frontPanelBaseZ + panelHeight / 2
-    const leftStopCenterX = -internalWidth / 2 + width / 2  // Moved inward by half stop width
-=======
     // Calculate actual panel bottom position (skid + floorboard)
     const skidDims = this.getSkidDimensions()
     const floorboardDims = this.getFloorboardDimensions()
@@ -168,7 +152,6 @@
     // Centered vertically along the front panel height
     const leftStopCenterZ = panelBottomZ + panelHeight / 2
     const leftStopCenterX = -internalWidth / 2 + width / 2 + edgeInset  // Moved inward by stop width/2 + clearance
->>>>>>> 107c7c22
 
     stops.push({
       name: PANEL_STOP_STANDARDS.PART_NUMBERS.frontLeft,
@@ -187,15 +170,9 @@
       color: '#DEB887', // Light plywood color
     })
 
-<<<<<<< HEAD
-    // RIGHT EDGE STOP - positioned just inside right internal boundary (to avoid side panel interference)
-    const rightStopCenterZ = frontPanelBaseZ + panelHeight / 2
-    const rightStopCenterX = internalWidth / 2 - width / 2  // Moved inward by half stop width
-=======
     // RIGHT EDGE STOP - positioned with clearance from side panel to avoid interference (#95)
     const rightStopCenterZ = panelBottomZ + panelHeight / 2
     const rightStopCenterX = internalWidth / 2 - width / 2 - edgeInset  // Moved inward by stop width/2 + clearance
->>>>>>> 107c7c22
 
     stops.push({
       name: PANEL_STOP_STANDARDS.PART_NUMBERS.frontRight,
