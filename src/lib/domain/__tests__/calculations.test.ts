import {
  calculateCrateDimensions,
  calculateSkidRequirements,
  generateBillOfMaterials
} from '../calculations'
import { defaultCrateConfiguration } from '../../../types/crate'

describe('Crate Calculations', () => {
  describe('calculateCrateDimensions', () => {
    it('should calculate correct overall dimensions', () => {
      const config = defaultCrateConfiguration
      const dimensions = calculateCrateDimensions(config)
      
      // Product: 46x38x91.5, Clearances: 2" each side
      // Internal: 50x42x93.5, Overall: 53x45x95 (with 1.5" wall thickness)
      expect(dimensions.internalWidth).toBe(42) // 38 + 2*2
      expect(dimensions.internalLength).toBe(50) // 46 + 2*2
      expect(dimensions.internalHeight).toBe(93.5) // 91.5 + 2
      expect(dimensions.overallWidth).toBe(45) // 42 + 2*1.5
      expect(dimensions.overallLength).toBe(53) // 50 + 2*1.5
      expect(dimensions.overallHeight).toBe(95) // 93.5 + 1.5
    })
  })
  
  describe('calculateSkidRequirements', () => {
    it('should calculate correct skid count for heavy products', () => {
      const config = {
        ...defaultCrateConfiguration,
        product: { ...defaultCrateConfiguration.product, weight: 1500 }
      }

      const skids = calculateSkidRequirements(config)

      // 1500 lbs / 1000 lbs per skid = 2 skids required
      expect(skids.count).toBe(2)
      expect(skids.length).toBe(50) // 46 + 2 + 2 (product + overhangs)
    })

<<<<<<< HEAD
    it('should return a single centered skid for narrow crates', () => {
      const config = {
        ...defaultCrateConfiguration,
        product: {
          ...defaultCrateConfiguration.product,
          width: 0,
          weight: 1500
        },
        clearances: {
          ...defaultCrateConfiguration.clearances,
          width: 0
        },
        skids: {
          ...defaultCrateConfiguration.skids,
          count: 2
=======
    it('should not add length when overhangs are zero', () => {
      const config = {
        ...defaultCrateConfiguration,
        skids: {
          ...defaultCrateConfiguration.skids,
          overhang: {
            front: 0,
            back: 0
          }
>>>>>>> bd5eba0e
        }
      }

      const skids = calculateSkidRequirements(config)

<<<<<<< HEAD
      expect(skids.count).toBe(1)
      expect(skids.positions).toEqual([0])
=======
      expect(skids.length).toBe(config.product.length)
>>>>>>> bd5eba0e
    })
  })
  
  describe('generateBillOfMaterials', () => {
    it('should generate complete BOM with all required items', () => {
      const bom = generateBillOfMaterials(defaultCrateConfiguration)
      
      expect(bom.items.length).toBeGreaterThan(0)
      expect(bom.generatedAt).toBeInstanceOf(Date)
      expect(bom.materialWaste).toBeGreaterThan(0)
      expect(bom.materialWaste).toBeLessThan(20) // Should be reasonable
      
      // Check for required items
      const itemTypes = bom.items.map(item => item.id)
      expect(itemTypes).toContain('plywood-bottom')
      expect(itemTypes).toContain('plywood-sides')
      expect(itemTypes).toContain('plywood-ends')
      expect(itemTypes).toContain('plywood-top')
      expect(itemTypes).toContain('framing-2x4')
      expect(itemTypes).toContain('skid-lumber')
    })
  })
})<|MERGE_RESOLUTION|>--- conflicted
+++ resolved
@@ -36,7 +36,7 @@
       expect(skids.length).toBe(50) // 46 + 2 + 2 (product + overhangs)
     })
 
-<<<<<<< HEAD
+
     it('should return a single centered skid for narrow crates', () => {
       const config = {
         ...defaultCrateConfiguration,
@@ -52,28 +52,14 @@
         skids: {
           ...defaultCrateConfiguration.skids,
           count: 2
-=======
-    it('should not add length when overhangs are zero', () => {
-      const config = {
-        ...defaultCrateConfiguration,
-        skids: {
-          ...defaultCrateConfiguration.skids,
-          overhang: {
-            front: 0,
-            back: 0
-          }
->>>>>>> bd5eba0e
         }
       }
 
       const skids = calculateSkidRequirements(config)
 
-<<<<<<< HEAD
       expect(skids.count).toBe(1)
       expect(skids.positions).toEqual([0])
-=======
-      expect(skids.length).toBe(config.product.length)
->>>>>>> bd5eba0e
+
     })
   })
   
