'use client'

import { useGLTF } from '@react-three/drei'
import { useEffect, useRef, useState } from 'react'
import { Group, Material, Mesh, MeshStandardMaterial } from 'three'
import { NXBox } from '@/lib/nx-generator'
import { KlimpBoundingBox, useStepDimensions } from './StepBoundingBox'
import { OrientationDetector } from '@/lib/orientation-detector'
import { StepFileViewer } from './StepFileViewer'
import { Klimp3D } from './HardwareModel3D'
import { VisualKlimp } from './VisualKlimp'
import { nxToThreeJS, nxCenter } from '@/lib/coordinate-transform'

interface KlimpModelProps {
  box: NXBox
  scale?: number
  onError?: () => void
  useBoundingBox?: boolean  // Control whether to use bounding box, GLB, or STEP
  useStepFile?: boolean  // New prop to use actual STEP file geometry
  use3DModel?: boolean  // Use hardcoded 3D model
  useVisualModel?: boolean  // Use simplified visual model (default: true)
<<<<<<< HEAD
=======
  isHoveredPart?: boolean
  hasHoveredPart?: boolean
>>>>>>> 18b1c998
}

// Component to load and display actual Klimp 3D model or bounding box
// Defaults to VisualKlimp (simplified, guaranteed to render) for reliable visual representation
export function KlimpModel({ 
  box, 
  scale = 0.1, 
  onError, 
  useBoundingBox = false, 
  useStepFile = false, 
  use3DModel = false,
<<<<<<< HEAD
  useVisualModel = true  // Default to visual model for reliability
=======
  useVisualModel = true,  // Default to visual model for reliability
  isHoveredPart = false,
  hasHoveredPart = false
>>>>>>> 18b1c998
}: KlimpModelProps) {
  const groupRef = useRef<Group>(null)
  const [useBox, setUseBox] = useState(useBoundingBox && !useStepFile)

  // Calculate center from box data using utility function
  const center = nxCenter(box.point1, box.point2)

  // Determine edge type from metadata
  const getEdge = (): 'top' | 'left' | 'right' => {
    if (box.metadata?.includes('left edge')) {
      return 'left'
    } else if (box.metadata?.includes('right edge')) {
      return 'right'
    }
    return 'top'
  }

  // Determine rotation based on edge type from metadata
  const getRotation = (): [number, number, number] => {
    const edge = getEdge()
    const orientation = OrientationDetector.getKlimpOrientation({
      edge,
      surfaceNormal: { x: 0, y: 0, z: 1 }
    })

    return [orientation.rotation.x, orientation.rotation.y, orientation.rotation.z]
  }

  // Default: Use VisualKlimp (simplified, guaranteed to render)
  if (useVisualModel && !use3DModel && !useStepFile && !useBox) {
<<<<<<< HEAD
    return <VisualKlimp box={box} scale={scale} />
=======
    return <VisualKlimp box={box} scale={scale} isHoveredPart={isHoveredPart} hasHoveredPart={hasHoveredPart} />
>>>>>>> 18b1c998
  }

  // Use hardcoded 3D model if explicitly requested
  if (use3DModel) {
    return <Klimp3D box={box} scale={scale} isHoveredPart={isHoveredPart} hasHoveredPart={hasHoveredPart} />
  }

  // Use actual STEP file geometry if requested
  if (useStepFile && !useBoundingBox) {
    const rotation = getRotation()
    const position = nxToThreeJS(center)

    return (
      <StepFileViewer
        stepFileUrl="/step-files/klimp-4.stp"
        position={position}
        rotation={rotation}
        scale={scale}
        color="#8b7355"
        onError={() => {
          console.error('Failed to load STEP file, falling back to bounding box')
          setUseBox(true)
          onError?.()
        }}
      />
    )
  }

  // Use bounding box from STEP file if requested
  if (useBox) {
    const rotation = getRotation()

    return (
      <KlimpBoundingBox
        position={[center.x, center.y, center.z]}
        rotation={rotation}
        scale={scale}
      />
    )
  }

  // Otherwise try to load GLB model (original behavior)
  try {
    // Try to load the GLB model if it exists
    const { scene } = useGLTF('/models/klimp.glb', true)

    useEffect(() => {
      const group = groupRef.current
      if (!group || typeof (group as unknown as { add?: unknown }).add !== 'function') {
        return
      }

      if (scene) {
        // Clone the scene to avoid modifying the original
        const clonedScene = scene.clone()

        // Apply material color
        const tintMaterial = (material: Material) => {
          const clonedMaterial = material.clone()
          if (clonedMaterial instanceof MeshStandardMaterial) {
            clonedMaterial.color.setHex(0x8b7355)
          }
          return clonedMaterial
        }

        clonedScene.traverse((child) => {
          if ((child as Mesh).isMesh) {
            const mesh = child as Mesh
            if (mesh.material) {
              // Apply the bronze/metal color
              const material = mesh.material
              mesh.material = Array.isArray(material)
                ? material.map((entry) => tintMaterial(entry))
                : tintMaterial(material)
            }
          }
        })

        ;(group as Group).add(clonedScene)

        return () => {
          if (typeof (group as unknown as { remove?: unknown }).remove === 'function') {
            ;(group as Group).remove(clonedScene)
          }
        }
      }
    }, [scene])

    const rotation = getRotation()
    const position = nxToThreeJS(center)

    return (
      <group
        ref={groupRef}
        position={position}
        rotation={rotation}
        scale={[scale, scale, scale]}
      />
    )
  } catch (error) {
    // If GLB model doesn't exist or fails to load, fall back to VisualKlimp
    console.warn('GLB model failed to load, falling back to VisualKlimp')
    return <VisualKlimp box={box} scale={scale} />
  }
}

// Preload the model (will fail gracefully if not found)
try {
  useGLTF.preload('/models/klimp.glb')
} catch (e) {
  // Ignore error if model doesn't exist
}

// Fallback symbolic L-shaped representation using actual STEP dimensions
export function KlimpSymbolic({ box, scale = 0.1 }: { box: NXBox; scale?: number }) {
  const stepDims = useStepDimensions('KLIMP_#4.stp')

  const center = nxCenter(box.point1, box.point2)

  // Use actual STEP dimensions if available, otherwise fall back to box dimensions
  const size = stepDims ? {
    x: stepDims.boundingBox.dimensions.width,
    y: stepDims.boundingBox.dimensions.height,
    z: stepDims.boundingBox.dimensions.depth,
  } : {
    x: Math.abs(box.point2.x - box.point1.x),
    y: Math.abs(box.point2.y - box.point1.y),
    z: Math.abs(box.point2.z - box.point1.z),
  }

  const color = stepDims?.color || box.color
  const position = nxToThreeJS(center)

  return (
    <mesh position={position}>
      <boxGeometry args={[size.x * scale, size.z * scale, size.y * scale]} />
      <meshStandardMaterial
        color={color}
        metalness={0.3}
        roughness={0.7}
        opacity={0.9}
        transparent
      />
    </mesh>
  )
}<|MERGE_RESOLUTION|>--- conflicted
+++ resolved
@@ -19,11 +19,8 @@
   useStepFile?: boolean  // New prop to use actual STEP file geometry
   use3DModel?: boolean  // Use hardcoded 3D model
   useVisualModel?: boolean  // Use simplified visual model (default: true)
-<<<<<<< HEAD
-=======
   isHoveredPart?: boolean
   hasHoveredPart?: boolean
->>>>>>> 18b1c998
 }
 
 // Component to load and display actual Klimp 3D model or bounding box
@@ -35,13 +32,9 @@
   useBoundingBox = false, 
   useStepFile = false, 
   use3DModel = false,
-<<<<<<< HEAD
-  useVisualModel = true  // Default to visual model for reliability
-=======
   useVisualModel = true,  // Default to visual model for reliability
   isHoveredPart = false,
   hasHoveredPart = false
->>>>>>> 18b1c998
 }: KlimpModelProps) {
   const groupRef = useRef<Group>(null)
   const [useBox, setUseBox] = useState(useBoundingBox && !useStepFile)
@@ -72,11 +65,7 @@
 
   // Default: Use VisualKlimp (simplified, guaranteed to render)
   if (useVisualModel && !use3DModel && !useStepFile && !useBox) {
-<<<<<<< HEAD
-    return <VisualKlimp box={box} scale={scale} />
-=======
     return <VisualKlimp box={box} scale={scale} isHoveredPart={isHoveredPart} hasHoveredPart={hasHoveredPart} />
->>>>>>> 18b1c998
   }
 
   // Use hardcoded 3D model if explicitly requested
@@ -179,7 +168,7 @@
   } catch (error) {
     // If GLB model doesn't exist or fails to load, fall back to VisualKlimp
     console.warn('GLB model failed to load, falling back to VisualKlimp')
-    return <VisualKlimp box={box} scale={scale} />
+    return <VisualKlimp box={box} scale={scale} isHoveredPart={isHoveredPart} hasHoveredPart={hasHoveredPart} />
   }
 }
 
