--- conflicted
+++ resolved
@@ -222,13 +222,9 @@
     }),
     {
       name: 'autocrate-store',
-<<<<<<< HEAD
       ...(storage ? { storage } : {}),
       partialize: (state) => ({
-=======
-      storage,
-      partialize: (state) => ({ 
->>>>>>> 0cc43862
+
         configuration: state.configuration,
         viewport: state.viewport 
       }),
