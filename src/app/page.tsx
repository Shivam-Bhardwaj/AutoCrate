'use client'

import { useState, useEffect, useRef, useMemo, useCallback } from 'react'
import CrateVisualizer from '@/components/CrateVisualizer'
import { NXGenerator, CrateConfig, MarkingConfig, BillOfMaterialsRow } from '@/lib/nx-generator'
import { PlywoodPieceSelector } from '@/components/PlywoodPieceSelector'
import { StepGenerator } from '@/lib/step-generator'
import { VisualizationErrorBoundary } from '@/components/ErrorBoundary'
import { MarkingsSection } from '@/components/MarkingsSection'
import ScenarioSelector, { ScenarioPreset } from '@/components/ScenarioSelector'
import { ThemeToggle } from '@/components/ThemeToggle'
import { LumberCutList } from '@/components/LumberCutList'
import { ChangeTracker } from '@/components/ChangeTracker'
import { PART_NUMBER_STANDARDS, FASTENER_STANDARDS } from '@/lib/crate-constants'

const SCENARIO_PRESETS: ScenarioPreset[] = [
  {
    id: 'default',
    name: 'Default Production',
    description: 'Large cubic crate suitable for the general AutoCrate setup.',
    product: { length: 135, width: 135, height: 135, weight: 10000 },
    clearances: { side: 2, end: 2, top: 3 },
    allow3x4: false,
    lumberSizes: { '2x6': true, '2x8': true, '2x10': true, '2x12': true },
    note: 'Matches the initial values used throughout the documentation.'
  },
  {
    id: 'lightweight-electronics',
    name: 'Lightweight Electronics',
    description: 'Compact build optimised for 3x4 lumber and tighter clearances.',
    product: { length: 60, width: 40, height: 36, weight: 350 },
    clearances: { side: 1.5, end: 1.5, top: 2 },
    allow3x4: true,
    lumberSizes: { '2x6': true, '2x8': false, '2x10': false, '2x12': false },
    note: 'Enables the 3x4 toggle to demonstrate lighter skid configurations.'
  },
  {
    id: 'heavy-industrial',
    name: 'Heavy Industrial',
    description: 'High-mass equipment requiring 6x6 skids and generous clearances.',
    product: { length: 160, width: 120, height: 84, weight: 18000 },
    clearances: { side: 3, end: 4, top: 6 },
    allow3x4: false,
    lumberSizes: { '2x6': false, '2x8': true, '2x10': true, '2x12': true },
    note: 'Great for verifying heavy-load calculations and skid spacing.'
  },
  {
    id: 'tall-precision',
    name: 'Tall Precision Module',
    description: 'Tall payload with higher top clearance for overhead fixtures.',
    product: { length: 96, width: 72, height: 110, weight: 8000 },
    clearances: { side: 2, end: 3, top: 8 },
    allow3x4: false,
    lumberSizes: { '2x6': true, '2x8': true, '2x10': true, '2x12': false },
    note: 'Use to check plywood splicing and cap calculations for tall crates.'
  }
]

export default function Home() {
  // Store input values as strings for better input handling
  const [inputValues, setInputValues] = useState({
    length: '135',
    width: '135',
    height: '135',
    weight: '10000',
    sideClearance: '2',
    endClearance: '2',
    topClearance: '3'
  })

  // State for 3x4 lumber permission toggle
  const [allow3x4Lumber, setAllow3x4Lumber] = useState(false)

  // Mobile drawer states
  const [mobileDrawerOpen, setMobileDrawerOpen] = useState(false)
  const [mobileMenuOpen, setMobileMenuOpen] = useState(false)

  // State for markings configuration
  const [markings, setMarkings] = useState<MarkingConfig>({
    appliedMaterialsLogo: true,
    fragileStencil: true,
    handlingSymbols: true,
    autocrateText: true
  })

  const [partNumbers, setPartNumbers] = useState<{
    base: string
    crate: string
    cap: string
  }>({
    base: PART_NUMBER_STANDARDS.PLACEHOLDER,
    crate: PART_NUMBER_STANDARDS.PLACEHOLDER,
    cap: PART_NUMBER_STANDARDS.PLACEHOLDER
  })

  const [lagSpacing, setLagSpacing] = useState(21)
  const [sideGroundClearance, setSideGroundClearance] = useState(0.25)

  const [pmiVisibility, setPmiVisibility] = useState({
    totalDimensions: true,
    skids: false,
    cleats: false,
    floor: false,
    datumPlanes: true
  })

  // State for display options
  const [displayOptions, setDisplayOptions] = useState({
    // Component visibility toggles
    visibility: {
      skids: true,
      floorboards: true,
      frontPanel: true,
      backPanel: true,
      leftPanel: true,
      rightPanel: true,
      topPanel: true,
      cleats: true
    },
    // Lumber size preferences
    lumberSizes: {
      '2x6': true,
      '2x8': true,
      '2x10': true,
      '2x12': true
    },
    showMarkings: true
  })

  const [config, setConfig] = useState<CrateConfig>({
    product: {
      length: 135,
      width: 135,
      height: 135,
      weight: 10000
    },
    clearances: {
      side: 2,
      end: 2,
      top: 3
    },
    materials: {
      skidSize: '4x4',
      plywoodThickness: 0.25,  // 1/4" plywood
      panelThickness: 1,       // Total panel thickness with cleats
      cleatSize: '1x4',        // 1x4 lumber for cleats (0.75" x 3.5")
      allow3x4Lumber: false
    },
    hardware: {
      lagScrewSpacing: 21
    },
    geometry: {
      sidePanelGroundClearance: 0.25
    },
    identifiers: {
      basePartNumber: PART_NUMBER_STANDARDS.PLACEHOLDER,
      cratePartNumber: PART_NUMBER_STANDARDS.PLACEHOLDER,
      capPartNumber: PART_NUMBER_STANDARDS.PLACEHOLDER
    }
  })

  const [generator, setGenerator] = useState<NXGenerator>(() => new NXGenerator(config))
  const [activeTab, setActiveTab] = useState<'visualization' | 'expressions' | 'bom' | 'plywood' | 'lumber'>('visualization')
  const [activeScenarioId, setActiveScenarioId] = useState<string | null>('default')
  // Initialize all plywood pieces as visible by default
  const [plywoodPieceVisibility, setPlywoodPieceVisibility] = useState<Record<string, boolean>>(() => {
    const initial: Record<string, boolean> = {}
    // Set all plywood pieces to visible by default
    for (let i = 1; i <= 6; i++) {
      initial[`FRONT_PANEL_PLY_${i}`] = true
      initial[`BACK_PANEL_PLY_${i}`] = true
      initial[`LEFT_END_PANEL_PLY_${i}`] = true
      initial[`RIGHT_END_PANEL_PLY_${i}`] = true
      initial[`TOP_PANEL_PLY_${i}`] = true
    }
    return initial
  })
  const debounceTimeoutRef = useRef<{ [key: string]: NodeJS.Timeout }>({})
  const mobileMenuRef = useRef<HTMLDivElement>(null)
  const lumberCutList = useMemo(() => generator.generateCutList(), [generator])

  // Close mobile menu when clicking outside
  useEffect(() => {
    const handleClickOutside = (event: MouseEvent) => {
      if (mobileMenuRef.current && !mobileMenuRef.current.contains(event.target as Node)) {
        setMobileMenuOpen(false)
      }
    }

    if (mobileMenuOpen) {
      document.addEventListener('mousedown', handleClickOutside)
      return () => document.removeEventListener('mousedown', handleClickOutside)
    }
  }, [mobileMenuOpen])

  const applyScenario = (scenario: ScenarioPreset) => {
    setActiveScenarioId(scenario.id)

    // Clear any pending debounced updates so the scenario wins
    Object.values(debounceTimeoutRef.current).forEach(timeout => clearTimeout(timeout))
    debounceTimeoutRef.current = {}

    setInputValues({
      length: scenario.product.length.toString(),
      width: scenario.product.width.toString(),
      height: scenario.product.height.toString(),
      weight: scenario.product.weight.toString(),
      sideClearance: scenario.clearances.side.toString(),
      endClearance: scenario.clearances.end.toString(),
      topClearance: scenario.clearances.top.toString()
    })

    setConfig(prev => ({
      ...prev,
      product: {
        ...prev.product,
        ...scenario.product
      },
      clearances: {
        ...prev.clearances,
        ...scenario.clearances
      },
      materials: {
        ...prev.materials,
        allow3x4Lumber: scenario.allow3x4 ?? prev.materials.allow3x4Lumber
      }
    }))

    setAllow3x4Lumber(scenario.allow3x4 ?? false)

    if (scenario.lumberSizes) {
      setDisplayOptions(prev => ({
        ...prev,
        lumberSizes: {
          ...prev.lumberSizes,
          ...scenario.lumberSizes
        }
      }))
    }
  }

  // Update generator when config changes or 3x4 lumber permission changes
  useEffect(() => {
    // Filter available lumber sizes based on toggles
    const availableLumber = Object.entries(displayOptions.lumberSizes)
      .filter(([_size, enabled]) => enabled)
      .map(([size, _enabled]) => size as '2x6' | '2x8' | '2x10' | '2x12')

    setGenerator(new NXGenerator({
      ...config,
      materials: {
        ...config.materials,
        allow3x4Lumber: allow3x4Lumber,
        availableLumber: availableLumber
      },
      markings: markings,
      hardware: {
        ...(config.hardware ?? {}),
        lagScrewSpacing: lagSpacing
      },
      geometry: {
        ...(config.geometry ?? {}),
        sidePanelGroundClearance: sideGroundClearance
      },
      identifiers: {
        ...(config.identifiers ?? {}),
        basePartNumber: partNumbers.base,
        cratePartNumber: partNumbers.crate,
        capPartNumber: partNumbers.cap
      }
    }))
  }, [config, allow3x4Lumber, displayOptions.lumberSizes, lagSpacing, sideGroundClearance, partNumbers, markings])

  const handleInputChange = (field: keyof typeof inputValues, value: string) => {
    // Update input value immediately
    setActiveScenarioId(null)
    setInputValues(prev => ({ ...prev, [field]: value }))

    // Clear existing timeout for this field
    if (debounceTimeoutRef.current[field]) {
      clearTimeout(debounceTimeoutRef.current[field])
    }

    // Debounce the config update
    debounceTimeoutRef.current[field] = setTimeout(() => {
      const numValue = parseFloat(value)
      if (!isNaN(numValue) && numValue >= 0) {
        // Check if it's a clearance field or product field
        if (field === 'sideClearance' || field === 'endClearance' || field === 'topClearance') {
          const clearanceField = field === 'sideClearance' ? 'side' :
                                 field === 'endClearance' ? 'end' : 'top'
          setConfig(prev => ({
            ...prev,
            clearances: { ...prev.clearances, [clearanceField]: numValue }
          }))
        } else {
          setConfig(prev => ({
            ...prev,
            product: { ...prev.product, [field]: numValue }
          }))
        }
      }
    }, 500) // 500ms delay before updating config
  }

  const handleInputBlur = (field: keyof typeof inputValues) => {
    // Immediately update config on blur
    const value = inputValues[field]
    const numValue = parseFloat(value)
    if (!isNaN(numValue) && numValue >= 0) {
      // Check if it's a clearance field or product field
      if (field === 'sideClearance' || field === 'endClearance' || field === 'topClearance') {
        const clearanceField = field === 'sideClearance' ? 'side' :
                               field === 'endClearance' ? 'end' : 'top'
        setConfig(prev => ({
          ...prev,
          clearances: { ...prev.clearances, [clearanceField]: numValue }
        }))
      } else {
        setConfig(prev => ({
          ...prev,
          product: { ...prev.product, [field]: numValue }
        }))
      }
    }
  }

  const downloadExpressions = () => {
    const header = [
      `# Base Part Number: ${partNumbers.base}`,
      `# Crate Part Number: ${partNumbers.crate}`,
      `# Cap Part Number: ${partNumbers.cap}`,
      ''
    ].join('\n')
    const expressions = `${header}${generator.exportNXExpressions()}`
    const blob = new Blob([expressions], { type: 'text/plain' })
    const url = URL.createObjectURL(blob)
    const a = document.createElement('a')
    a.href = url
    a.download = `crate_expressions_${Date.now()}.txt`
    a.click()
    URL.revokeObjectURL(url)
  }

  const downloadBOM = () => {
    const bom: BillOfMaterialsRow[] = generator.generateBOM()
    const header = ['Item', 'Size', 'Length', 'Quantity', 'Material', 'Note']
    const csvLines: string[] = [
      'Metadata,Value',
      `Base Part Number,${partNumbers.base}`,
      `Crate Part Number,${partNumbers.crate}`,
      `Cap Part Number,${partNumbers.cap}`,
      '',
      header.join(',')
    ]

    bom.forEach(row => {
      const size = row.size ? `"${String(row.size).replace(/"/g, '')}"` : ''
      const lengthValue = row.length !== undefined && row.length !== null
        ? (typeof row.length === 'number' ? row.length.toFixed(2) : String(row.length))
        : ''
      const noteValue = row.note ? `"${row.note.replace(/"/g, '')}"` : ''

      csvLines.push([
        row.item ?? '',
        size,
        String(lengthValue ?? ''),
        String(row.quantity ?? ''),
        row.material ?? '',
        noteValue
      ].join(','))
    })

    const blob = new Blob([csvLines.join('\n')], { type: 'text/csv' })
    const url = URL.createObjectURL(blob)
    const a = document.createElement('a')
    a.href = url
    a.download = `crate_bom_${Date.now()}.csv`
    a.click()
    URL.revokeObjectURL(url)
  }

  // Helper functions for display options
  const toggleComponentVisibility = (component: keyof typeof displayOptions.visibility) => {
    setDisplayOptions(prev => ({
      ...prev,
      visibility: {
        ...prev.visibility,
        [component]: !prev.visibility[component]
      }
    }))
  }

  const togglePmiLayer = (layer: keyof typeof pmiVisibility) => {
    if (layer === 'totalDimensions') {
      return
    }
    setPmiVisibility(prev => ({
      ...prev,
      [layer]: !prev[layer]
    }))
  }

  // Filter boxes based on visibility settings
  const getFilteredBoxes = () => {
    return generator.getBoxes().filter(box => {
      // Check component visibility
      if (box.type === 'skid' && !displayOptions.visibility.skids) return false
      if (box.type === 'floor' && !displayOptions.visibility.floorboards) return false
      if (box.type === 'cleat' && !displayOptions.visibility.cleats) return false

      // Handle plywood pieces based on individual selection
      if (box.type === 'plywood') {
        // Don't show suppressed pieces
        if (box.suppressed) return false
        // Check panel visibility based on panel name
        if (box.panelName === 'FRONT_PANEL' && !displayOptions.visibility.frontPanel) return false
        if (box.panelName === 'BACK_PANEL' && !displayOptions.visibility.backPanel) return false
        if (box.panelName === 'LEFT_END_PANEL' && !displayOptions.visibility.leftPanel) return false
        if (box.panelName === 'RIGHT_END_PANEL' && !displayOptions.visibility.rightPanel) return false
        if (box.panelName === 'TOP_PANEL' && !displayOptions.visibility.topPanel) return false
        // Check individual piece visibility (default to true if not set)
        if (plywoodPieceVisibility[box.name] === false) return false
        return true
      }

      // Legacy panel visibility (for non-plywood mode)
      if (box.name === 'FRONT_PANEL' && !displayOptions.visibility.frontPanel) return false
      if (box.name === 'BACK_PANEL' && !displayOptions.visibility.backPanel) return false
      if (box.name === 'LEFT_END_PANEL' && !displayOptions.visibility.leftPanel) return false
      if (box.name === 'RIGHT_END_PANEL' && !displayOptions.visibility.rightPanel) return false
      if (box.name === 'TOP_PANEL' && !displayOptions.visibility.topPanel) return false

      return true
    })
  }

  const handlePlywoodPieceToggle = (pieceName: string) => {
    setPlywoodPieceVisibility(prev => ({
      ...prev,
      [pieceName]: !prev[pieceName]
    }))
  }

  const downloadStepFile = () => {
    // Get filtered boxes for STEP generation
    const boxes = getFilteredBoxes()

    // Generate STEP file content (AP242 with PMI metadata)
    const stepGenerator = new StepGenerator(boxes, { includePMI: true })
    const stepContent = stepGenerator.generate()

    // Create blob and download link
    const blob = new Blob([stepContent], { type: 'application/STEP' })
    const url = URL.createObjectURL(blob)
    const link = document.createElement('a')
    link.href = url
    link.download = 'crate_model.stp'

    // Trigger download
    document.body.appendChild(link)
    link.click()
    document.body.removeChild(link)

    // Clean up
    URL.revokeObjectURL(url)
  }


  return (
    <main className="h-screen bg-gray-50 dark:bg-gray-950 text-gray-900 dark:text-gray-100 overflow-hidden flex flex-col transition-colors duration-300">
      {/* Compact change tracker */}
      <ChangeTracker />
      {/* Compact Header */}
      <div className="bg-white dark:bg-gray-900 border-b border-gray-200 dark:border-gray-800 shadow-sm dark:shadow-none px-4 py-1.5 flex-shrink-0 transition-colors duration-300">
        <div className="flex items-center justify-between">
          <div className="flex items-center gap-2">
            <div>
              <h1 className="text-base sm:text-lg lg:text-xl font-bold text-gray-900 dark:text-gray-100">AutoCrate</h1>
              <p className="text-xs text-gray-600 dark:text-gray-400 hidden lg:block">Two Diagonal Points Method</p>
            </div>
          </div>

          {/* Desktop actions */}
          <div className="hidden lg:flex items-center gap-2">
            <ThemeToggle />
            <button
              onClick={downloadExpressions}
              className="bg-blue-600 text-white px-3 py-1 text-sm rounded hover:bg-blue-700 dark:bg-blue-500 dark:hover:bg-blue-600 transition-colors"
            >
              Export NX
            </button>
            <button
              onClick={downloadBOM}
              className="bg-green-600 text-white px-3 py-1 text-sm rounded hover:bg-green-700 dark:bg-green-500 dark:hover:bg-green-600 transition-colors"
            >
              Export BOM
            </button>
            <button
              onClick={downloadStepFile}
              className="bg-purple-600 text-white px-3 py-1 text-sm rounded hover:bg-purple-700 dark:bg-purple-500 dark:hover:bg-purple-600 transition-colors"
            >
              Download STEP
            </button>
            <a
              href="/issues"
<<<<<<< HEAD
              className="bg-orange-600 text-white px-2 lg:px-3 py-1 text-xs lg:text-sm rounded hover:bg-orange-700 dark:bg-orange-500 dark:hover:bg-orange-600 transition-colors inline-block"
=======
              className="bg-orange-600 text-white px-3 py-1 text-sm rounded hover:bg-orange-700 dark:bg-orange-500 dark:hover:bg-orange-600 transition-colors inline-block"
>>>>>>> 1b8b5b9a
            >
              Issues
            </a>
            <a
              href="/docs"
              className="bg-gray-600 text-white px-3 py-1 text-sm rounded hover:bg-gray-700 dark:bg-gray-500 dark:hover:bg-gray-600 transition-colors inline-block"
            >
              Docs
            </a>
          </div>

          {/* Mobile actions */}
          <div className="flex lg:hidden items-center gap-2">
            <ThemeToggle />
            <div className="relative" ref={mobileMenuRef}>
              <button
                onClick={() => setMobileMenuOpen(!mobileMenuOpen)}
                className="p-1.5 rounded text-gray-600 hover:bg-gray-100 dark:text-gray-200 dark:hover:bg-gray-800 transition-colors"
                aria-label="Menu"
              >
                <svg className="w-5 h-5" fill="none" stroke="currentColor" viewBox="0 0 24 24">
                  <path strokeLinecap="round" strokeLinejoin="round" strokeWidth={2} d="M4 6h16M4 12h16M4 18h16" />
                </svg>
              </button>

              {/* Mobile dropdown menu */}
              {mobileMenuOpen && (
                <div className="absolute right-0 mt-2 w-48 bg-white dark:bg-gray-800 border border-gray-200 dark:border-gray-700 rounded-lg shadow-lg z-50">
                  <button
                    onClick={() => { downloadExpressions(); setMobileMenuOpen(false); }}
                    className="w-full text-left px-4 py-2 text-sm text-gray-700 dark:text-gray-200 hover:bg-gray-100 dark:hover:bg-gray-700"
                  >
                    Export NX
                  </button>
                  <button
                    onClick={() => { downloadBOM(); setMobileMenuOpen(false); }}
                    className="w-full text-left px-4 py-2 text-sm text-gray-700 dark:text-gray-200 hover:bg-gray-100 dark:hover:bg-gray-700"
                  >
                    Export BOM
                  </button>
                  <button
                    onClick={() => { downloadStepFile(); setMobileMenuOpen(false); }}
                    className="w-full text-left px-4 py-2 text-sm text-gray-700 dark:text-gray-200 hover:bg-gray-100 dark:hover:bg-gray-700"
                  >
                    Download STEP
                  </button>
                  <a
                    href="/issues"
                    className="block px-4 py-2 text-sm text-gray-700 dark:text-gray-200 hover:bg-gray-100 dark:hover:bg-gray-700"
                    onClick={() => setMobileMenuOpen(false)}
                  >
                    Issues
                  </a>
                  <a
                    href="/docs"
                    className="block px-4 py-2 text-sm text-gray-700 dark:text-gray-200 hover:bg-gray-100 dark:hover:bg-gray-700"
                    onClick={() => setMobileMenuOpen(false)}
                  >
                    Docs
                  </a>
                </div>
              )}
            </div>
          </div>
        </div>
      </div>

      {/* Main Content Grid */}
      <div className="flex-1 flex flex-col lg:flex-row gap-2 p-2 min-h-0 overflow-hidden relative">
        {/* Desktop Left Panel - Inputs */}
        <aside
          className="hidden lg:flex flex-col w-72 bg-white dark:bg-gray-900 rounded-lg border border-gray-200 dark:border-gray-800 shadow-sm dark:shadow-none p-2 md:p-3 flex-shrink-0 transition-colors overflow-y-auto"
          style={{
            maxHeight: 'calc(100vh - 7rem)',
            WebkitOverflowScrolling: 'touch',
            touchAction: 'pan-y'
          }}
        >
          <div className="flex-1 flex flex-col gap-3">
            <section className="rounded-lg border border-gray-200 dark:border-gray-700 p-2">
              <h3 className="text-sm font-semibold text-gray-700 dark:text-gray-200">Part Numbers</h3>
              <div className="mt-1 space-y-2">
                <label className="flex flex-col gap-1">
                  <span className="text-xs font-medium text-gray-600 dark:text-gray-400">Base</span>
                  <input
                    value={partNumbers.base}
                    onChange={(e) => setPartNumbers(prev => ({ ...prev, base: e.target.value }))}
                    className="w-full rounded border border-gray-300 dark:border-gray-700 bg-white dark:bg-gray-800 px-2 py-1 text-sm text-gray-900 dark:text-gray-100 focus:outline-none focus:ring-1 focus:ring-blue-500"
                    placeholder={PART_NUMBER_STANDARDS.PLACEHOLDER}
                  />
                </label>
                <label className="flex flex-col gap-1">
                  <span className="text-xs font-medium text-gray-600 dark:text-gray-400">Crate</span>
                  <input
                    value={partNumbers.crate}
                    onChange={(e) => setPartNumbers(prev => ({ ...prev, crate: e.target.value }))}
                    className="w-full rounded border border-gray-300 dark:border-gray-700 bg-white dark:bg-gray-800 px-2 py-1 text-sm text-gray-900 dark:text-gray-100 focus:outline-none focus:ring-1 focus:ring-blue-500"
                    placeholder={PART_NUMBER_STANDARDS.PLACEHOLDER}
                  />
                </label>
                <label className="flex flex-col gap-1">
                  <span className="text-xs font-medium text-gray-600 dark:text-gray-400">Cap</span>
                  <input
                    value={partNumbers.cap}
                    onChange={(e) => setPartNumbers(prev => ({ ...prev, cap: e.target.value }))}
                    className="w-full rounded border border-gray-300 dark:border-gray-700 bg-white dark:bg-gray-800 px-2 py-1 text-sm text-gray-900 dark:text-gray-100 focus:outline-none focus:ring-1 focus:ring-blue-500"
                    placeholder={PART_NUMBER_STANDARDS.PLACEHOLDER}
                  />
                </label>
              </div>
            </section>

            <section className="rounded-lg border border-gray-200 dark:border-gray-700 p-2">
              <h3 className="text-sm font-semibold text-gray-700 dark:text-gray-200 mb-1">Product Dimensions</h3>
              <div className="grid grid-cols-2 gap-2">
                <label className="flex flex-col gap-0.5">
                  <span className="text-xs text-gray-600 dark:text-gray-400">Length (Y)"</span>
                  <input
                    data-testid="input-length"
                    type="text"
                    value={inputValues.length}
                    onChange={(e) => handleInputChange('length', e.target.value)}
                    onBlur={() => handleInputBlur('length')}
                    className="w-full rounded border border-gray-300 dark:border-gray-700 bg-white dark:bg-gray-800 px-2 py-1 text-sm text-gray-900 dark:text-gray-100 focus:outline-none focus:ring-1 focus:ring-blue-500"
                  />
                </label>
                <label className="flex flex-col gap-0.5">
                  <span className="text-xs text-gray-600 dark:text-gray-400">Width (X)"</span>
                  <input
                    data-testid="input-width"
                    type="text"
                    value={inputValues.width}
                    onChange={(e) => handleInputChange('width', e.target.value)}
                    onBlur={() => handleInputBlur('width')}
                    className="w-full rounded border border-gray-300 dark:border-gray-700 bg-white dark:bg-gray-800 px-2 py-1 text-sm text-gray-900 dark:text-gray-100 focus:outline-none focus:ring-1 focus:ring-blue-500"
                  />
                </label>
                <label className="flex flex-col gap-0.5">
                  <span className="text-xs text-gray-600 dark:text-gray-400">Height (Z)"</span>
                  <input
                    data-testid="input-height"
                    type="text"
                    value={inputValues.height}
                    onChange={(e) => handleInputChange('height', e.target.value)}
                    onBlur={() => handleInputBlur('height')}
                    className="w-full rounded border border-gray-300 dark:border-gray-700 bg-white dark:bg-gray-800 px-2 py-1 text-sm text-gray-900 dark:text-gray-100 focus:outline-none focus:ring-1 focus:ring-blue-500"
                  />
                </label>
                <label className="flex flex-col gap-0.5">
                  <span className="text-xs text-gray-600 dark:text-gray-400">Weight (lb)</span>
                  <input
                    data-testid="input-weight"
                    type="text"
                    value={inputValues.weight}
                    onChange={(e) => handleInputChange('weight', e.target.value)}
                    onBlur={() => handleInputBlur('weight')}
                    className="w-full rounded border border-gray-300 dark:border-gray-700 bg-white dark:bg-gray-800 px-2 py-1 text-sm text-gray-900 dark:text-gray-100 focus:outline-none focus:ring-1 focus:ring-blue-500"
                  />
                </label>
              </div>
            </section>

            <section className="rounded-lg border border-gray-200 dark:border-gray-700 p-2">
              <h3 className="text-sm font-semibold text-gray-700 dark:text-gray-200 mb-1">Clearances</h3>
              <div className="grid grid-cols-3 gap-2">
                <label className="flex flex-col gap-0.5">
                  <span className="text-xs text-gray-600 dark:text-gray-400">Side</span>
                  <input
                    data-testid="input-side-clearance"
                    type="text"
                    value={inputValues.sideClearance}
                    onChange={(e) => handleInputChange('sideClearance', e.target.value)}
                    onBlur={() => handleInputBlur('sideClearance')}
                    className="w-full rounded border border-gray-300 dark:border-gray-700 bg-white dark:bg-gray-800 px-2 py-1 text-sm text-gray-900 dark:text-gray-100 focus:outline-none focus:ring-1 focus:ring-blue-500"
                  />
                </label>
                <label className="flex flex-col gap-0.5">
                  <span className="text-xs text-gray-600 dark:text-gray-400">End</span>
                  <input
                    data-testid="input-end-clearance"
                    type="text"
                    value={inputValues.endClearance}
                    onChange={(e) => handleInputChange('endClearance', e.target.value)}
                    onBlur={() => handleInputBlur('endClearance')}
                    className="w-full rounded border border-gray-300 dark:border-gray-700 bg-white dark:bg-gray-800 px-2 py-1 text-sm text-gray-900 dark:text-gray-100 focus:outline-none focus:ring-1 focus:ring-blue-500"
                  />
                </label>
                <label className="flex flex-col gap-0.5">
                  <span className="text-xs text-gray-600 dark:text-gray-400">Top</span>
                  <input
                    data-testid="input-top-clearance"
                    type="text"
                    value={inputValues.topClearance}
                    onChange={(e) => handleInputChange('topClearance', e.target.value)}
                    onBlur={() => handleInputBlur('topClearance')}
                    className="w-full rounded border border-gray-300 dark:border-gray-700 bg-white dark:bg-gray-800 px-2 py-1 text-sm text-gray-900 dark:text-gray-100 focus:outline-none focus:ring-1 focus:ring-blue-500"
                  />
                </label>
              </div>
            </section>

            <section className="rounded-lg border border-gray-200 dark:border-gray-700 p-2">
              <div className="flex items-center justify-between">
                <h3 className="text-sm font-semibold text-gray-700 dark:text-gray-200">3x4 Lumber</h3>
                <button
                  data-testid="toggle-3x4"
                  onClick={() => setAllow3x4Lumber(!allow3x4Lumber)}
                  className={`relative inline-flex h-5 w-9 rounded-full transition-colors ${allow3x4Lumber ? 'bg-blue-600' : 'bg-gray-300'}`}
                >
                  <span
                    className={`inline-block h-4 w-4 transform rounded-full bg-white transition-transform ${allow3x4Lumber ? 'translate-x-5' : 'translate-x-0.5'}`}
                  />
                </button>
              </div>
              <p className="text-xs text-gray-500 dark:text-gray-400 mt-1" data-testid="toggle-3x4-status">
                {allow3x4Lumber ? 'For products < 500 lbs' : '4x4 for all < 4500 lbs'}
              </p>
            </section>

            <section className="rounded-lg border border-gray-200 dark:border-gray-700 p-2">
              <div className="flex items-center justify-between">
                <h3 className="text-sm font-semibold text-gray-700 dark:text-gray-200">Lag Screws</h3>
                <span className="text-[11px] text-gray-500 dark:text-gray-400">Spacing (inches on-center)</span>
              </div>
              <div className="mt-2 space-y-2">
                <input
                  type="range"
                  min={18}
                  max={24}
                  step={0.0625}
                  value={lagSpacing}
                  onChange={event => {
                    const raw = Number(event.target.value)
                    if (!Number.isNaN(raw)) {
                      const snapped = Math.round(raw * 16) / 16
                      setLagSpacing(Math.min(24, Math.max(18, snapped)))
                    }
                  }}
                  className="w-full"
                />
                <div className="flex items-center gap-2">
                  <input
                    type="number"
                    min={18}
                    max={24}
                    step={0.0625}
                    value={lagSpacing}
                    onChange={event => {
                      const raw = Number(event.target.value)
                      if (!Number.isNaN(raw)) {
                        const snapped = Math.round(raw * 16) / 16
                        setLagSpacing(Math.min(24, Math.max(18, snapped)))
                      }
                    }}
                    className="w-20 rounded border border-gray-300 dark:border-gray-700 bg-white dark:bg-gray-800 px-2 py-1 text-sm text-gray-900 dark:text-gray-100 focus:outline-none focus:ring-1 focus:ring-blue-500"
                  />
                  <span className="text-xs text-gray-600 dark:text-gray-400">{lagSpacing.toFixed(2)}" O.C.</span>
                </div>
              </div>
              <p className="text-[11px] text-gray-500 dark:text-gray-400 mt-1">
                Side fasteners stay centred in the cleat, with spacing adjustable between {FASTENER_STANDARDS.LAG_SCREW.MIN_SPACING}" and {FASTENER_STANDARDS.LAG_SCREW.MAX_SPACING}" in 1/16" increments.
              </p>
            </section>

            <section className="rounded-lg border border-gray-200 dark:border-gray-700 p-2">
              <div className="flex items-center justify-between">
                <h3 className="text-sm font-semibold text-gray-700 dark:text-gray-200">Side Panel Ground Clearance</h3>
                <span className="text-[11px] text-gray-500 dark:text-gray-400">inches above skid datum</span>
              </div>
              <div className="mt-2 space-y-2">
                <input
                  type="range"
                  min={0}
                  max={1}
                  step={0.0625}
                  value={sideGroundClearance}
                  onChange={event => {
                    const raw = Number(event.target.value)
                    if (!Number.isNaN(raw)) {
                      const snapped = Math.round(raw * 16) / 16
                      setSideGroundClearance(Math.max(0, snapped))
                    }
                  }}
                  className="w-full"
                />
                <div className="flex items-center gap-2">
                  <input
                    type="number"
                    min={0}
                    max={1}
                    step={0.0625}
                    value={sideGroundClearance}
                    onChange={event => {
                      const raw = Number(event.target.value)
                      if (!Number.isNaN(raw)) {
                        const snapped = Math.round(raw * 16) / 16
                        setSideGroundClearance(Math.max(0, snapped))
                      }
                    }}
                    className="w-20 rounded border border-gray-300 dark:border-gray-700 bg-white dark:bg-gray-800 px-2 py-1 text-sm text-gray-900 dark:text-gray-100 focus:outline-none focus:ring-1 focus:ring-blue-500"
                  />
                  <span className="text-xs text-gray-600 dark:text-gray-400">{sideGroundClearance.toFixed(3)}"</span>
                </div>
              </div>
              <p className="text-[11px] text-gray-500 dark:text-gray-400 mt-1">
                Sets the height of the side panels above the skid deck (0" = flush). Screws target the bottom cleat centre and continue into the skid.
              </p>
            </section>

            <details className="rounded-lg border border-gray-200 dark:border-gray-700 overflow-hidden">
              <summary className="cursor-pointer select-none px-2 py-1.5 text-sm font-semibold text-gray-700 dark:text-gray-200">Markings &amp; Labels</summary>
              <div className="px-2 pb-2 pt-1">
                <MarkingsSection config={config} onMarkingsChange={setMarkings} />
              </div>
            </details>

            <details className="rounded-lg border border-gray-200 dark:border-gray-700 overflow-hidden">
              <summary className="cursor-pointer select-none px-2 py-1.5 text-sm font-semibold text-gray-700 dark:text-gray-200">Quick Scenarios</summary>
              <div className="px-2 pb-2 pt-1 space-y-2">
                <ScenarioSelector
                  scenarios={SCENARIO_PRESETS}
                  activeScenarioId={activeScenarioId}
                  onScenarioSelect={applyScenario}
                  showHeading={false}
                />
                <div className="text-[11px] text-gray-500 dark:text-gray-400" data-testid="scenario-status">
                  {activeScenarioId ? `Active scenario: ${SCENARIO_PRESETS.find(preset => preset.id === activeScenarioId)?.name ?? 'Custom'}` : 'Active scenario: Custom values'}
                </div>
              </div>
            </details>
          </div>
        </aside>

        {/* Main Panel - Visualization/Output (always visible) */}
        <div
          className="flex flex-1 bg-white dark:bg-gray-900 rounded-lg border border-gray-200 dark:border-gray-800 shadow-sm dark:shadow-none flex-col min-h-0 transition-colors"
          style={{
            WebkitOverflowScrolling: 'touch',
          }}
        >
          {/* Tabs - Hidden on mobile for cleaner view */}
          <div className="hidden lg:block border-b border-gray-200 dark:border-gray-700 flex-shrink-0">
            <nav
              className="flex overflow-x-auto scrollbar-thin"
              style={{
                WebkitOverflowScrolling: 'touch',
                touchAction: 'pan-x'
              }}
            >
              <button
                onClick={() => setActiveTab('visualization')}
                className={`px-4 py-2 text-sm font-medium ${
                  activeTab === 'visualization'
                    ? 'border-b-2 border-blue-500 text-blue-600'
                    : 'text-gray-500 hover:text-gray-700'
                }`}
              >
                3D View
              </button>
              <button
                onClick={() => setActiveTab('expressions')}
                className={`px-4 py-2 text-sm font-medium ${
                  activeTab === 'expressions'
                    ? 'border-b-2 border-blue-500 text-blue-600'
                    : 'text-gray-500 hover:text-gray-700'
                }`}
              >
                NX Expressions
              </button>
              <button
                onClick={() => setActiveTab('bom')}
                className={`px-4 py-2 text-sm font-medium ${
                  activeTab === 'bom'
                    ? 'border-b-2 border-blue-500 text-blue-600'
                    : 'text-gray-500 hover:text-gray-700'
                }`}
              >
                BOM
              </button>
              <button
                onClick={() => setActiveTab('lumber')}
                className={`px-4 py-2 text-sm font-medium ${
                  activeTab === 'lumber'
                    ? 'border-b-2 border-blue-500 text-blue-600'
                    : 'text-gray-500 hover:text-gray-700'
                }`}
              >
                Cut List
              </button>
              <button
                onClick={() => setActiveTab('plywood')}
                className={`px-4 py-2 text-sm font-medium ${
                  activeTab === 'plywood'
                    ? 'border-b-2 border-blue-500 text-blue-600'
                    : 'text-gray-500 hover:text-gray-700'
                }`}
              >
                Plywood Pieces
              </button>
            </nav>
          </div>

          {/* Tab Content - On mobile, always show 3D view for clean interface */}
          <div
            className="flex-1 p-2 md:p-3 lg:p-4 min-h-0 flex flex-col overflow-hidden"
            style={{
              WebkitOverflowScrolling: 'touch',
            }}
          >
            {/* Mobile: Always show 3D view regardless of activeTab */}
            <div className="lg:hidden flex-1 flex flex-col min-h-0 overflow-hidden">
              <div className="flex-1 min-h-0 overflow-hidden" data-testid="crate-visualizer">
                <VisualizationErrorBoundary>
                  <CrateVisualizer
                    boxes={getFilteredBoxes()}
                    generator={generator}
                    showMarkings={displayOptions.showMarkings}
                    visibility={displayOptions.visibility}
                    onToggleVisibility={toggleComponentVisibility}
                    onToggleMarkings={() => setDisplayOptions(prev => ({ ...prev, showMarkings: !prev.showMarkings }))}
                    pmiVisibility={pmiVisibility}
                    onTogglePmi={togglePmiLayer}
                    partNumbers={partNumbers}
                  />
                </VisualizationErrorBoundary>
              </div>
            </div>

            {/* Desktop: Show selected tab content */}
            <div className="hidden lg:block flex-1">
              {activeTab === 'visualization' && (
                <div className="flex-1 flex flex-col min-h-0 overflow-hidden h-full">
                  <div className="flex-1 min-h-0 overflow-hidden" data-testid="crate-visualizer">
                    <VisualizationErrorBoundary>
                      <CrateVisualizer
                        boxes={getFilteredBoxes()}
                        generator={generator}
                        showMarkings={displayOptions.showMarkings}
                        visibility={displayOptions.visibility}
                        onToggleVisibility={toggleComponentVisibility}
                        onToggleMarkings={() => setDisplayOptions(prev => ({ ...prev, showMarkings: !prev.showMarkings }))}
                        pmiVisibility={pmiVisibility}
                        onTogglePmi={togglePmiLayer}
                        partNumbers={partNumbers}
                      />
                    </VisualizationErrorBoundary>
                  </div>
                  <p className="text-xs text-gray-600 dark:text-gray-400 mt-2">
                    Rotate: Left drag | Pan: Right drag | Zoom: Scroll
                  </p>
                </div>
              )}

              {activeTab === 'expressions' && (
                <div className="flex-1 min-h-0 overflow-auto rounded border border-gray-200 dark:border-gray-700 bg-gray-50 dark:bg-gray-900">
                  <pre className="text-[10px] sm:text-xs text-gray-800 dark:text-gray-100 p-2 md:p-3 font-mono whitespace-pre-wrap break-words overflow-x-auto">
                    {generator.exportNXExpressions()}
                  </pre>
                </div>
              )}

              {activeTab === 'bom' && (
                <div className="flex-1 min-h-0 overflow-auto border border-gray-200 dark:border-gray-700 rounded">
                  <div className="overflow-x-auto">
                    <table data-testid="bom-table" className="w-full text-sm min-w-[600px]">
                      <thead className="bg-gray-50 dark:bg-gray-800 sticky top-0 z-10">
                        <tr>
                          <th className="px-2 md:px-3 py-2 text-left text-[10px] md:text-xs font-medium text-gray-500 dark:text-gray-400 uppercase">Item</th>
                          <th className="px-2 md:px-3 py-2 text-left text-[10px] md:text-xs font-medium text-gray-500 dark:text-gray-400 uppercase">Size</th>
                          <th className="px-2 md:px-3 py-2 text-left text-[10px] md:text-xs font-medium text-gray-500 dark:text-gray-400 uppercase">Qty</th>
                          <th className="px-2 md:px-3 py-2 text-left text-[10px] md:text-xs font-medium text-gray-500 dark:text-gray-400 uppercase">Material</th>
                        </tr>
                      </thead>
                      <tbody className="divide-y divide-gray-200 dark:divide-gray-700 bg-white dark:bg-gray-900">
                        {generator.generateBOM().map((item, index) => (
                          <tr key={index} className="hover:bg-gray-50 dark:hover:bg-gray-800">
                            <td className="px-2 md:px-3 py-2 text-[10px] md:text-xs">{item.item}</td>
                            <td className="px-2 md:px-3 py-2 text-[10px] md:text-xs">{item.size}</td>
                            <td className="px-2 md:px-3 py-2 text-[10px] md:text-xs">{item.quantity}</td>
                            <td className="px-2 md:px-3 py-2 text-[10px] md:text-xs">{item.material}</td>
                          </tr>
                        ))}
                      </tbody>
                    </table>
                  </div>
                </div>
              )}

              {activeTab === 'lumber' && (
                <div className="flex-1 min-h-0 overflow-auto">
                  <LumberCutList cutList={lumberCutList} />
                </div>
              )}

              {activeTab === 'plywood' && (
                <div className="flex-1 min-h-0 overflow-auto">
                  <PlywoodPieceSelector
                    boxes={generator.getBoxes()}
                    onPieceToggle={handlePlywoodPieceToggle}
                  />
                </div>
              )}
            </div>
          </div>
        </div>

        {/* Mobile Drawer */}
        <div className="lg:hidden">
          {/* Mobile drawer toggle button */}
          <button
            onClick={() => setMobileDrawerOpen(!mobileDrawerOpen)}
            className="fixed bottom-4 left-1/2 transform -translate-x-1/2 z-50 bg-blue-600 text-white px-4 py-2 rounded-full shadow-lg flex items-center gap-2 hover:bg-blue-700 transition-colors"
          >
            <svg
              className={`w-4 h-4 transition-transform ${mobileDrawerOpen ? 'rotate-180' : ''}`}
              fill="none"
              stroke="currentColor"
              viewBox="0 0 24 24"
            >
              <path strokeLinecap="round" strokeLinejoin="round" strokeWidth={2} d="M5 15l7-7 7 7" />
            </svg>
            <span className="text-sm font-medium">
              {mobileDrawerOpen ? 'Hide Controls' : 'Show Controls'}
            </span>
          </button>

          {/* Backdrop overlay */}
          {mobileDrawerOpen && (
            <div
              className="fixed inset-0 bg-black bg-opacity-30 z-30 transition-opacity"
              onClick={() => setMobileDrawerOpen(false)}
              aria-label="Close drawer"
            />
          )}

          {/* Mobile drawer panel */}
          <div
            className={`fixed inset-x-0 bottom-0 z-40 bg-white dark:bg-gray-900 border-t border-gray-200 dark:border-gray-800 shadow-lg transition-transform duration-300 rounded-t-xl ${
              mobileDrawerOpen ? 'translate-y-0' : 'translate-y-full'
            }`}
            style={{
              maxHeight: '70vh',
              WebkitOverflowScrolling: 'touch',
            }}
          >
            {/* Drawer handle */}
            <div className="flex justify-center py-2">
              <div className="w-12 h-1 bg-gray-300 dark:bg-gray-700 rounded-full"></div>
            </div>

            {/* Drawer content */}
            <div className="px-4 pb-20 overflow-y-auto" style={{ maxHeight: 'calc(70vh - 2rem)' }}>
              {/* Quick access to essential inputs */}
              <section className="mb-4 rounded-lg border border-gray-200 dark:border-gray-700 p-3 bg-gray-50 dark:bg-gray-800">
                <h3 className="text-sm font-semibold text-gray-700 dark:text-gray-200 mb-2">Essential Dimensions</h3>
                <div className="grid grid-cols-2 gap-2 mb-2">
                  <label className="flex flex-col gap-1">
                    <span className="text-xs text-gray-600 dark:text-gray-400">Length (Y)"</span>
                    <input
                      type="text"
                      value={inputValues.length}
                      onChange={(e) => handleInputChange('length', e.target.value)}
                      onBlur={() => handleInputBlur('length')}
                      className="w-full rounded border border-gray-300 dark:border-gray-700 bg-white dark:bg-gray-900 px-2 py-1.5 text-sm text-gray-900 dark:text-gray-100 focus:outline-none focus:ring-1 focus:ring-blue-500"
                    />
                  </label>
                  <label className="flex flex-col gap-1">
                    <span className="text-xs text-gray-600 dark:text-gray-400">Width (X)"</span>
                    <input
                      type="text"
                      value={inputValues.width}
                      onChange={(e) => handleInputChange('width', e.target.value)}
                      onBlur={() => handleInputBlur('width')}
                      className="w-full rounded border border-gray-300 dark:border-gray-700 bg-white dark:bg-gray-900 px-2 py-1.5 text-sm text-gray-900 dark:text-gray-100 focus:outline-none focus:ring-1 focus:ring-blue-500"
                    />
                  </label>
                  <label className="flex flex-col gap-1">
                    <span className="text-xs text-gray-600 dark:text-gray-400">Height (Z)"</span>
                    <input
                      type="text"
                      value={inputValues.height}
                      onChange={(e) => handleInputChange('height', e.target.value)}
                      onBlur={() => handleInputBlur('height')}
                      className="w-full rounded border border-gray-300 dark:border-gray-700 bg-white dark:bg-gray-900 px-2 py-1.5 text-sm text-gray-900 dark:text-gray-100 focus:outline-none focus:ring-1 focus:ring-blue-500"
                    />
                  </label>
                  <label className="flex flex-col gap-1">
                    <span className="text-xs text-gray-600 dark:text-gray-400">Weight (lb)</span>
                    <input
                      type="text"
                      value={inputValues.weight}
                      onChange={(e) => handleInputChange('weight', e.target.value)}
                      onBlur={() => handleInputBlur('weight')}
                      className="w-full rounded border border-gray-300 dark:border-gray-700 bg-white dark:bg-gray-900 px-2 py-1.5 text-sm text-gray-900 dark:text-gray-100 focus:outline-none focus:ring-1 focus:ring-blue-500"
                    />
                  </label>
                </div>
              </section>

              {/* Clearances */}
              <section className="mb-4 rounded-lg border border-gray-200 dark:border-gray-700 p-3">
                <h3 className="text-sm font-semibold text-gray-700 dark:text-gray-200 mb-2">Clearances</h3>
                <div className="grid grid-cols-3 gap-2">
                  <label className="flex flex-col gap-1">
                    <span className="text-xs text-gray-600 dark:text-gray-400">Side</span>
                    <input
                      type="text"
                      value={inputValues.sideClearance}
                      onChange={(e) => handleInputChange('sideClearance', e.target.value)}
                      onBlur={() => handleInputBlur('sideClearance')}
                      className="w-full rounded border border-gray-300 dark:border-gray-700 bg-white dark:bg-gray-800 px-2 py-1.5 text-sm text-gray-900 dark:text-gray-100 focus:outline-none focus:ring-1 focus:ring-blue-500"
                    />
                  </label>
                  <label className="flex flex-col gap-1">
                    <span className="text-xs text-gray-600 dark:text-gray-400">End</span>
                    <input
                      type="text"
                      value={inputValues.endClearance}
                      onChange={(e) => handleInputChange('endClearance', e.target.value)}
                      onBlur={() => handleInputBlur('endClearance')}
                      className="w-full rounded border border-gray-300 dark:border-gray-700 bg-white dark:bg-gray-800 px-2 py-1.5 text-sm text-gray-900 dark:text-gray-100 focus:outline-none focus:ring-1 focus:ring-blue-500"
                    />
                  </label>
                  <label className="flex flex-col gap-1">
                    <span className="text-xs text-gray-600 dark:text-gray-400">Top</span>
                    <input
                      type="text"
                      value={inputValues.topClearance}
                      onChange={(e) => handleInputChange('topClearance', e.target.value)}
                      onBlur={() => handleInputBlur('topClearance')}
                      className="w-full rounded border border-gray-300 dark:border-gray-700 bg-white dark:bg-gray-800 px-2 py-1.5 text-sm text-gray-900 dark:text-gray-100 focus:outline-none focus:ring-1 focus:ring-blue-500"
                    />
                  </label>
                </div>
              </section>

              {/* Additional Options */}
              <details className="mb-4 rounded-lg border border-gray-200 dark:border-gray-700 overflow-hidden">
                <summary className="cursor-pointer select-none px-3 py-2 text-sm font-semibold text-gray-700 dark:text-gray-200 bg-gray-50 dark:bg-gray-800">
                  Advanced Settings
                </summary>
                <div className="p-3 space-y-3">
                  {/* Part Numbers */}
                  <div>
                    <h4 className="text-xs font-medium text-gray-600 dark:text-gray-400 mb-2">Part Numbers</h4>
                    <div className="space-y-2">
                      <input
                        value={partNumbers.base}
                        onChange={(e) => setPartNumbers(prev => ({ ...prev, base: e.target.value }))}
                        className="w-full rounded border border-gray-300 dark:border-gray-700 bg-white dark:bg-gray-800 px-2 py-1 text-sm text-gray-900 dark:text-gray-100"
                        placeholder="Base Part Number"
                      />
                      <input
                        value={partNumbers.crate}
                        onChange={(e) => setPartNumbers(prev => ({ ...prev, crate: e.target.value }))}
                        className="w-full rounded border border-gray-300 dark:border-gray-700 bg-white dark:bg-gray-800 px-2 py-1 text-sm text-gray-900 dark:text-gray-100"
                        placeholder="Crate Part Number"
                      />
                      <input
                        value={partNumbers.cap}
                        onChange={(e) => setPartNumbers(prev => ({ ...prev, cap: e.target.value }))}
                        className="w-full rounded border border-gray-300 dark:border-gray-700 bg-white dark:bg-gray-800 px-2 py-1 text-sm text-gray-900 dark:text-gray-100"
                        placeholder="Cap Part Number"
                      />
                    </div>
                  </div>

                  {/* 3x4 Lumber Toggle */}
                  <div className="flex items-center justify-between">
                    <span className="text-sm font-medium text-gray-700 dark:text-gray-200">3x4 Lumber</span>
                    <button
                      onClick={() => setAllow3x4Lumber(!allow3x4Lumber)}
                      className={`relative inline-flex h-5 w-9 rounded-full transition-colors ${allow3x4Lumber ? 'bg-blue-600' : 'bg-gray-300'}`}
                    >
                      <span
                        className={`inline-block h-4 w-4 transform rounded-full bg-white transition-transform ${allow3x4Lumber ? 'translate-x-5' : 'translate-x-0.5'}`}
                      />
                    </button>
                  </div>

                  {/* View Controls */}
                  <div>
                    <h4 className="text-xs font-medium text-gray-600 dark:text-gray-400 mb-2">3D View Controls</h4>
                    <div className="space-y-2">
                      <label className="flex items-center gap-2 cursor-pointer">
                        <input
                          type="checkbox"
                          checked={displayOptions.visibility.skids}
                          onChange={() => toggleComponentVisibility('skids')}
                          className="w-4 h-4 rounded border-gray-300 text-blue-600"
                        />
                        <span className="text-xs text-gray-700 dark:text-gray-300">Show Skids</span>
                      </label>
                      <label className="flex items-center gap-2 cursor-pointer">
                        <input
                          type="checkbox"
                          checked={displayOptions.visibility.floorboards}
                          onChange={() => toggleComponentVisibility('floorboards')}
                          className="w-4 h-4 rounded border-gray-300 text-blue-600"
                        />
                        <span className="text-xs text-gray-700 dark:text-gray-300">Show Floorboards</span>
                      </label>
                      <label className="flex items-center gap-2 cursor-pointer">
                        <input
                          type="checkbox"
                          checked={displayOptions.visibility.topPanel}
                          onChange={() => toggleComponentVisibility('topPanel')}
                          className="w-4 h-4 rounded border-gray-300 text-blue-600"
                        />
                        <span className="text-xs text-gray-700 dark:text-gray-300">Show Top Panel</span>
                      </label>
                      <label className="flex items-center gap-2 cursor-pointer">
                        <input
                          type="checkbox"
                          checked={displayOptions.visibility.cleats}
                          onChange={() => toggleComponentVisibility('cleats')}
                          className="w-4 h-4 rounded border-gray-300 text-blue-600"
                        />
                        <span className="text-xs text-gray-700 dark:text-gray-300">Show Cleats</span>
                      </label>
                    </div>
                  </div>

                  {/* Quick Scenarios */}
                  <div>
                    <h4 className="text-xs font-medium text-gray-600 dark:text-gray-400 mb-2">Quick Scenarios</h4>
                    <ScenarioSelector
                      scenarios={SCENARIO_PRESETS}
                      activeScenarioId={activeScenarioId}
                      onScenarioSelect={applyScenario}
                      showHeading={false}
                    />
                  </div>
                </div>
              </details>
            </div>
          </div>
        </div>
      </div>
    </main>
  )
}<|MERGE_RESOLUTION|>--- conflicted
+++ resolved
@@ -504,11 +504,7 @@
             </button>
             <a
               href="/issues"
-<<<<<<< HEAD
-              className="bg-orange-600 text-white px-2 lg:px-3 py-1 text-xs lg:text-sm rounded hover:bg-orange-700 dark:bg-orange-500 dark:hover:bg-orange-600 transition-colors inline-block"
-=======
               className="bg-orange-600 text-white px-3 py-1 text-sm rounded hover:bg-orange-700 dark:bg-orange-500 dark:hover:bg-orange-600 transition-colors inline-block"
->>>>>>> 1b8b5b9a
             >
               Issues
             </a>
